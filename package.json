{
  "name": "code-oss-dev",
  "version": "1.56.0",
<<<<<<< HEAD
  "distro": "7ea979bfdeabafe50afa14404aad0be04551631e",
=======
  "distro": "2b3ddbe7060316d8f0251c672e1bb0846443dbec",
>>>>>>> 7ce1499d
  "author": {
    "name": "Microsoft Corporation"
  },
  "license": "MIT",
  "main": "./out/main",
  "private": true,
  "scripts": {
    "test": "mocha",
    "test-browser": "node test/unit/browser/index.js",
    "preinstall": "node build/npm/preinstall.js",
    "postinstall": "node build/npm/postinstall.js",
    "compile": "node --max_old_space_size=4095 ./node_modules/gulp/bin/gulp.js compile",
    "watch": "npm-run-all -lp watch-client watch-extensions watch-extension-media",
    "watchd": "deemon yarn watch",
    "watch-webd": "deemon yarn watch-web",
    "kill-watchd": "deemon --kill yarn watch",
    "kill-watch-webd": "deemon --kill yarn watch-web",
    "restart-watchd": "deemon --restart yarn watch",
    "restart-watch-webd": "deemon --restart yarn watch-web",
    "watch-client": "node --max_old_space_size=4095 ./node_modules/gulp/bin/gulp.js watch-client",
    "watch-clientd": "deemon yarn watch-client",
    "kill-watch-clientd": "deemon --kill yarn watch-client",
    "watch-extensions": "node --max_old_space_size=4095 ./node_modules/gulp/bin/gulp.js watch-extensions",
    "watch-extension-media": "node --max_old_space_size=4095 ./node_modules/gulp/bin/gulp.js watch-extension-media",
    "watch-extensionsd": "deemon yarn watch-extensions",
    "kill-watch-extensionsd": "deemon --kill yarn watch-extensions",
    "mocha": "mocha test/unit/node/all.js --delay",
    "precommit": "node build/hygiene.js",
    "gulp": "node --max_old_space_size=8192 ./node_modules/gulp/bin/gulp.js",
    "electron": "node build/lib/electron",
    "7z": "7z",
    "update-grammars": "node build/npm/update-all-grammars.js",
    "update-localization-extension": "node build/npm/update-localization-extension.js",
    "smoketest": "cd test/smoke && yarn compile && node test/index.js",
    "smoketest-no-compile": "cd test/smoke && node test/index.js",
    "download-builtin-extensions": "node build/lib/builtInExtensions.js",
    "download-builtin-extensions-cg": "node build/lib/builtInExtensionsCG.js",
    "monaco-compile-check": "tsc -p src/tsconfig.monaco.json --noEmit",
    "tsec-compile-check": "node node_modules/tsec/bin/tsec -p src/tsconfig.tsec.json",
    "valid-layers-check": "node build/lib/layersChecker.js",
    "no-implicit-override-watch": "tsc --watch -p src/tsconfig.json --noEmit --noImplicitOverride",
    "update-distro": "node build/npm/update-distro.js",
    "web": "node resources/web/code-web.js",
    "compile-web": "node --max_old_space_size=4095 ./node_modules/gulp/bin/gulp.js compile-web",
    "watch-web": "node --max_old_space_size=4095 ./node_modules/gulp/bin/gulp.js watch-web",
    "eslint": "node build/eslint",
    "playwright-install": "node build/azure-pipelines/common/installPlaywright.js",
    "compile-build": "node --max_old_space_size=4095 ./node_modules/gulp/bin/gulp.js compile-build",
    "compile-extensions-build": "node --max_old_space_size=4095 ./node_modules/gulp/bin/gulp.js compile-extensions-build",
    "minify-vscode": "node --max_old_space_size=4095 ./node_modules/gulp/bin/gulp.js minify-vscode",
    "minify-vscode-reh": "node --max_old_space_size=4095 ./node_modules/gulp/bin/gulp.js minify-vscode-reh",
    "minify-vscode-reh-web": "node --max_old_space_size=4095 ./node_modules/gulp/bin/gulp.js minify-vscode-reh-web",
    "hygiene": "node --max_old_space_size=4095 ./node_modules/gulp/bin/gulp.js hygiene",
    "core-ci": "node --max_old_space_size=4095 ./node_modules/gulp/bin/gulp.js core-ci",
    "extensions-ci": "node --max_old_space_size=4095 ./node_modules/gulp/bin/gulp.js extensions-ci"
  },
  "dependencies": {
    "applicationinsights": "1.0.8",
    "chokidar": "3.5.1",
    "graceful-fs": "4.2.3",
    "http-proxy-agent": "^2.1.0",
    "https-proxy-agent": "^2.2.3",
    "iconv-lite-umd": "0.6.8",
    "jschardet": "2.3.0",
    "keytar": "7.2.0",
    "minimist": "^1.2.5",
    "native-is-elevated": "0.4.3",
    "native-keymap": "2.2.1",
    "native-watchdog": "1.3.0",
    "node-pty": "0.10.0-beta19",
    "nsfw": "2.1.2",
    "spdlog": "^0.11.1",
    "sudo-prompt": "9.2.1",
    "tas-client-umd": "0.1.4",
    "v8-inspect-profiler": "^0.0.20",
    "vscode-oniguruma": "1.3.1",
    "vscode-proxy-agent": "^0.11.0",
    "vscode-regexpp": "^3.1.0",
    "vscode-ripgrep": "^1.11.3",
    "vscode-sqlite3": "4.0.11",
    "vscode-textmate": "5.2.0",
    "xterm": "4.12.0-beta.20",
    "xterm-addon-search": "0.9.0-beta.1",
    "xterm-addon-unicode11": "0.3.0-beta.4",
    "xterm-addon-webgl": "0.11.0-beta.7",
    "yauzl": "^2.9.2",
    "yazl": "^2.4.3"
  },
  "devDependencies": {
    "7zip": "0.0.6",
    "@types/applicationinsights": "0.20.0",
    "@types/chokidar": "2.1.3",
    "@types/cookie": "^0.3.3",
    "@types/copy-webpack-plugin": "^6.0.3",
    "@types/cssnano": "^4.0.0",
    "@types/debug": "4.1.5",
    "@types/graceful-fs": "4.1.2",
    "@types/gulp-postcss": "^8.0.0",
    "@types/http-proxy-agent": "^2.0.1",
    "@types/keytar": "^4.4.0",
    "@types/minimist": "^1.2.1",
    "@types/mocha": "^8.2.0",
    "@types/node": "^14.14.37",
    "@types/sinon": "^1.16.36",
    "@types/trusted-types": "^1.0.6",
    "@types/vscode-windows-registry": "^1.0.0",
    "@types/webpack": "^4.41.25",
    "@types/wicg-file-system-access": "^2020.9.1",
    "@types/windows-foreground-love": "^0.3.0",
    "@types/windows-mutex": "^0.4.0",
    "@types/windows-process-tree": "^0.2.0",
    "@types/winreg": "^1.2.30",
    "@types/yauzl": "^2.9.1",
    "@types/yazl": "^2.4.2",
    "@typescript-eslint/eslint-plugin": "3.2.0",
    "@typescript-eslint/parser": "^3.3.0",
    "ansi-colors": "^3.2.3",
    "asar": "^3.0.3",
    "chromium-pickle-js": "^0.2.0",
    "copy-webpack-plugin": "^6.0.3",
    "cson-parser": "^1.3.3",
    "css-loader": "^3.2.0",
    "cssnano": "^4.1.11",
    "debounce": "^1.0.0",
    "deemon": "^1.4.0",
    "electron": "12.0.4",
    "eslint": "6.8.0",
    "eslint-plugin-jsdoc": "^19.1.0",
    "event-stream": "3.3.4",
    "fancy-log": "^1.3.3",
    "fast-plist": "0.1.2",
    "file-loader": "^4.2.0",
    "glob": "^5.0.13",
    "gulp": "^4.0.0",
    "gulp-atom-electron": "^1.30.1",
    "gulp-azure-storage": "^0.11.1",
    "gulp-bom": "^3.0.0",
    "gulp-buffer": "0.0.2",
    "gulp-concat": "^2.6.1",
    "gulp-eslint": "^5.0.0",
    "gulp-filter": "^5.1.0",
    "gulp-flatmap": "^1.0.2",
    "gulp-gunzip": "^1.0.0",
    "gulp-gzip": "^1.4.2",
    "gulp-json-editor": "^2.5.0",
    "gulp-plumber": "^1.2.0",
    "gulp-postcss": "^9.0.0",
    "gulp-remote-retry-src": "^0.6.0",
    "gulp-rename": "^1.2.0",
    "gulp-replace": "^0.5.4",
    "gulp-shell": "^0.6.5",
    "gulp-sourcemaps": "^3.0.0",
    "gulp-tsb": "4.0.6",
    "gulp-untar": "^0.0.7",
    "gulp-vinyl-zip": "^2.1.2",
    "husky": "^0.13.1",
    "innosetup": "6.0.5",
    "is": "^3.1.0",
    "istanbul-lib-coverage": "^3.0.0",
    "istanbul-lib-instrument": "^4.0.0",
    "istanbul-lib-report": "^3.0.0",
    "istanbul-lib-source-maps": "^4.0.0",
    "istanbul-reports": "^3.0.0",
    "jsdom-no-contextify": "^3.1.0",
    "lazy.js": "^0.4.2",
    "merge-options": "^1.0.1",
    "mime": "^1.4.1",
    "minimatch": "^3.0.4",
    "minimist": "^1.2.5",
    "mkdirp": "^1.0.4",
    "mocha": "^8.2.1",
    "mocha-junit-reporter": "^2.0.0",
    "mocha-multi-reporters": "^1.5.1",
    "npm-run-all": "^4.1.5",
    "opn": "^6.0.0",
    "optimist": "0.3.5",
    "p-all": "^1.0.0",
    "playwright": "1.8.0",
    "pump": "^1.0.1",
    "queue": "3.0.6",
    "rcedit": "^1.1.0",
    "request": "^2.85.0",
    "rimraf": "^2.2.8",
    "sinon": "^1.17.2",
    "source-map": "0.6.1",
    "source-map-support": "^0.3.2",
    "style-loader": "^1.0.0",
    "ts-loader": "^6.2.1",
    "tsec": "0.1.4",
    "typescript": "^4.3.0-dev.20210420",
    "typescript-formatter": "7.1.0",
    "underscore": "^1.8.2",
    "vinyl": "^2.0.0",
    "vinyl-fs": "^3.0.0",
    "vscode-debugprotocol": "1.46.0",
    "vscode-nls-dev": "^3.3.1",
    "vscode-telemetry-extractor": "^1.7.0",
    "webpack": "^4.43.0",
    "webpack-cli": "^3.3.12",
    "webpack-stream": "^5.2.1",
    "xml2js": "^0.4.17",
    "yaserver": "^0.2.0"
  },
  "repository": {
    "type": "git",
    "url": "https://github.com/microsoft/vscode.git"
  },
  "bugs": {
    "url": "https://github.com/microsoft/vscode/issues"
  },
  "optionalDependencies": {
    "vscode-windows-registry": "1.0.3",
    "windows-foreground-love": "0.2.0",
    "windows-mutex": "0.3.0",
    "windows-process-tree": "0.3.0"
  },
  "resolutions": {
    "elliptic": "^6.5.3",
    "nwmatcher": "^1.4.4"
  }
}<|MERGE_RESOLUTION|>--- conflicted
+++ resolved
@@ -1,11 +1,7 @@
 {
   "name": "code-oss-dev",
   "version": "1.56.0",
-<<<<<<< HEAD
-  "distro": "7ea979bfdeabafe50afa14404aad0be04551631e",
-=======
   "distro": "2b3ddbe7060316d8f0251c672e1bb0846443dbec",
->>>>>>> 7ce1499d
   "author": {
     "name": "Microsoft Corporation"
   },
