--- conflicted
+++ resolved
@@ -703,7 +703,6 @@
 		}
 	}
 
-<<<<<<< HEAD
 	getConfigs(): Promise<{ key: string; value: string; }[]> {
 		return this.run(Operation.Config, () => this.repository.getConfigs('local'));
 	}
@@ -714,12 +713,12 @@
 
 	setConfig(key: string, value: string): Promise<string> {
 		return this.run(Operation.Config, () => this.repository.config('local', key, value));
-=======
+	}
+
 	private showStagedChangesResourceGroup(): void {
 		const config = workspace.getConfiguration('git');
 		const gitShowStagedChangesResourceGroup = config.get<string>('showStagedChangesResourceGroup');
 		this.indexGroup.hideWhenEmpty = !gitShowStagedChangesResourceGroup;
->>>>>>> 4e3f1e2a
 	}
 
 	@throttle
