--- conflicted
+++ resolved
@@ -239,8 +239,7 @@
 		this.setModel(model);
 	}
 
-<<<<<<< HEAD
-	private query(value: string): TPromise<IPagedModel<IExtension>> {
+	private async query(value: string): TPromise<IPagedModel<IExtension>> {
 		const query = Query.parse(value);
 
 		let options: IQueryOptions = {};
@@ -260,51 +259,39 @@
 		if (!value || /@installed/i.test(value)) {
 			// Show installed extensions
 			value = value ? value.replace(/@installed/g, '').replace(/@sort:(\w+)(-\w*)?/g, '').trim().toLowerCase() : '';
-			return this.extensionsWorkbenchService.queryLocal()
-				.then(result => result.sort((e1, e2) => {
-					switch (options.sortBy) {
-						case SortBy.InstallCount:
-							switch (options.sortOrder) {
-								case SortOrder.Ascending:
-									return e1.installCount - e2.installCount;
-								case SortOrder.Descending:
-								default:
-									return e2.installCount - e1.installCount;
-							}
-						case SortBy.AverageRating:
-							switch (options.sortOrder) {
-								case SortOrder.Ascending:
-									return e1.rating - e2.rating;
-								case SortOrder.Descending:
-								default:
-									return e2.rating - e1.rating;
-							}
-						case SortBy.Title:
-						default:
-							switch (options.sortOrder) {
-								case SortOrder.Descending:
-									return e2.displayName.localeCompare(e1.displayName);
-								case SortOrder.Ascending:
-								default:
-									return e1.displayName.localeCompare(e2.displayName);
-							}
-					}
-				}))
-				.then(result => result.filter(e => e.type === LocalExtensionType.User && e.name.toLowerCase().indexOf(value) > -1))
-				.then(result => new PagedModel(result));
-=======
-	private async query(value: string): TPromise<IPagedModel<IExtension>> {
-		if (!value || /@installed/i.test(value)) {
-			// Show installed extensions
-			value = value ? value.replace(/@installed/g, '').trim().toLowerCase() : '';
-
 			const local = await this.extensionsWorkbenchService.queryLocal();
-			const result = local
-				.sort((e1, e2) => e1.displayName.localeCompare(e2.displayName))
-				.filter(e => e.type === LocalExtensionType.User && e.name.toLowerCase().indexOf(value) > -1);
+
+			const result = local.sort((e1, e2) => {
+				switch (options.sortBy) {
+					case SortBy.InstallCount:
+						switch (options.sortOrder) {
+							case SortOrder.Ascending:
+								return e1.installCount - e2.installCount;
+							case SortOrder.Descending:
+							default:
+								return e2.installCount - e1.installCount;
+						}
+					case SortBy.AverageRating:
+						switch (options.sortOrder) {
+							case SortOrder.Ascending:
+								return e1.rating - e2.rating;
+							case SortOrder.Descending:
+							default:
+								return e2.rating - e1.rating;
+						}
+					case SortBy.Title:
+					default:
+						switch (options.sortOrder) {
+							case SortOrder.Descending:
+								return e2.displayName.localeCompare(e1.displayName);
+							case SortOrder.Ascending:
+							default:
+								return e1.displayName.localeCompare(e2.displayName);
+						}
+				}
+			}).filter(e => e.type === LocalExtensionType.User && e.name.toLowerCase().indexOf(value) > -1);
 
 			return new PagedModel(result);
->>>>>>> c01a6160
 		}
 
 		if (/@outdated/i.test(value)) {
